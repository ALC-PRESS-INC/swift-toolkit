//
//  PDFParser.swift
//  r2-streamer-swift
//
//  Created by Mickaël Menu on 05.03.19.
//
//  Copyright 2019 Readium Foundation. All rights reserved.
//  Use of this source code is governed by a BSD-style license which is detailed
//  in the LICENSE file present in the project repository where this source code is maintained.
//

import Foundation
import CoreGraphics
import R2Shared


/// PDF related constants.
public struct PDFConstant {
    /// PDF mime-types.
    public static let pdfMimetype = "application/pdf"
    public static let lcpdfMimetype = "application/pdf+lcp"
    
    /// Default PDF file path inside the container, for standalone PDF files.
    public static let pdfFilePath = "/publication.pdf"
    /// HRef for the pre-rendered cover of standalone PDF files.
    public static let pdfFileCoverPath = "/cover.png"
    
    /// Relative path to the manifest of a LCPDF package.
    public static let lcpdfManifestPath = "/manifest.json"
}


/// Errors thrown during the parsing of the PDF.
public enum PDFParserError: LocalizedError {
    // The file at 'path' is missing from the container.
    case missingFile(path: String)
    // Failed to open the PDF
    case openFailed
    // The PDF is encrypted with a password. This is not supported right now.
    case fileEncryptedWithPassword
    // The LCP for PDF Package is malformed.
    case invalidLCPDF
    
    public var errorDescription: String? {
        switch self {
        case .missingFile(let path):
            return "The file '\(path)' is missing."
        case .openFailed:
            return "Can't open the PDF file."
        case .fileEncryptedWithPassword:
            return "The PDF is encrypted with a password."
        case .invalidLCPDF:
            return "The LCP for PDF package is not valid."
        }
    }
    
}


public final class PDFParser: PublicationParser, Loggable {

    /// PDFParser contains only static methods.
    private init() {}
    
    public static func parse(fileAtPath path: String) throws -> (PubBox, PubParsingCallback) {
        // Having `metadataParser` as an argument with default value doesn't satisfy the `PublicationParser` protocol...
        return try parse(fileAtPath: path, parserType: PDFFileCGParser.self)
    }
    
    /// Parses the PDF (file/directory) at `fileAtPath` and generates the corresponding `Publication` and `Container`.
    ///
    /// - Parameter fileAtPath: The path to the PDF file.
    /// - Parameter metadataParser: File metadata parser, you can provide your own implementation if you want to use a different PDF engine.
    /// - Returns: The Resulting publication, and a callback for parsing the possibly DRM encrypted metadata in the publication, once the DRM object is filled by a DRM module (eg. LCP).
    /// - Throws: `PDFParserError`
    public static func parse(fileAtPath path: String, parserType: PDFFileParser.Type) throws -> (PubBox, PubParsingCallback) {
<<<<<<< HEAD
        guard FileManager.default.fileExists(atPath: path) else {
            throw PDFParserError.missingFile(path: path)
=======
        let container = try generateContainerFrom(fileAtPath: path)

        let publication = Publication(
            format: .pdf,
            metadata: Metadata(
                title: URL(fileURLWithPath: container.rootFile.rootPath)
                    .deletingPathExtension()
                    .lastPathComponent
                    .replacingOccurrences(of: "_", with: " ")
            )
        )

        // FIXME: if the PDF is DRM-protected, this will not work here
        if let fileContainer: PDFFileContainer = container as? PDFFileContainer {
            fileContainer.files[PDFConstant.pdfFilePath] = .path(path)
            
            publication.readingOrder.append(Link(
                href: PDFConstant.pdfFilePath,
                type: PDFConstant.mimetype
            ))

            try self.fillMetadata(of: publication, in: fileContainer, parserType: parserType)
>>>>>>> 8db2796b
        }
        
        let pubBox: PubBox
        switch path.pathExtension.lowercased() {
        case "pdf":
            pubBox = try parsePDF(at: path, parserType: parserType)
        case "lcpdf":
            pubBox = try parseLCPDF(at: path)
        default:
            throw PDFParserError.openFailed
        }

        func didLoadDRM(drm: DRM?) throws {
            pubBox.associatedContainer.drm = drm
        }
        
        return (pubBox, didLoadDRM)
    }

    private static func parsePDF(at path: String, parserType: PDFFileParser.Type) throws -> PubBox {
        guard let container = PDFFileContainer(path: path),
            let stream = FileInputStream(fileAtPath: path) else
        {
            throw PDFParserError.openFailed
        }
        
        let parser = try parserType.init(stream: stream)
        container.files[PDFConstant.pdfFilePath] = .path(path)
        container.context = parser.context
        
        let pdfMetadata = try parser.parseMetadata()
        
        var authors: [Contributor] = []
        if let authorName = pdfMetadata.author {
            authors.append(Contributor(name: authorName))
        }
        
        var resources: [Link] = []
        if let cover = try parser.renderCover(), let coverData = cover.pngData() {
            container.files[PDFConstant.pdfFileCoverPath] = .data(coverData)
            resources.append(Link(
                href: PDFConstant.pdfFileCoverPath,
                type: "image/png",
                rel: "cover",
                height: Int(cover.size.height),
                width: Int(cover.size.width)
            ))
        }
        
        let publication = Publication(
            type: PDFConstant.pdfMimetype,
            formatVersion: pdfMetadata.version,
            metadata: Metadata(
                identifier: pdfMetadata.identifier ?? container.rootFile.rootPath,
                title: pdfMetadata.title ?? titleFromPath(container.rootFile.rootPath),
                authors: authors
            ),
            readingOrder: [
                Link(href: PDFConstant.pdfFilePath, type: PDFConstant.pdfMimetype)
            ],
            resources: resources
        )
        
        return (publication, container)
    }

    private static func parseLCPDF(at path: String) throws -> PubBox {
        guard let container = LCPDFContainer(path: path),
            let manifestData = try? container.data(relativePath: PDFConstant.lcpdfManifestPath),
            let manifestJSON = try? JSONSerialization.jsonObject(with: manifestData) else
        {
            throw PDFParserError.invalidLCPDF
        }
        
        let publication = try Publication(
            json: manifestJSON,
            normalizeHref: { normalize(base: container.rootFile.rootFilePath, href: $0) }
        )
        publication.type = PDFConstant.lcpdfMimetype
        publication.metadata.identifier = publication.metadata.identifier ?? container.rootFile.rootPath
        
        // Checks the requirements from the spec, see. https://readium.org/lcp-specs/drafts/lcpdf
        guard publication.readingOrder.contains(where: { $0.type == PDFConstant.pdfMimetype }) else {
            throw PDFParserError.invalidLCPDF
        }
        
        return (publication, container)
    }

    private static func titleFromPath(_ path: String) -> String {
        return URL(fileURLWithPath: path)
            .deletingPathExtension()
            .lastPathComponent
            .replacingOccurrences(of: "_", with: " ")
    }

}<|MERGE_RESOLUTION|>--- conflicted
+++ resolved
@@ -21,7 +21,7 @@
     public static let lcpdfMimetype = "application/pdf+lcp"
     
     /// Default PDF file path inside the container, for standalone PDF files.
-    public static let pdfFilePath = "/publication.pdf"
+    public static let pdfFilePath = "/"
     /// HRef for the pre-rendered cover of standalone PDF files.
     public static let pdfFileCoverPath = "/cover.png"
     
@@ -74,33 +74,8 @@
     /// - Returns: The Resulting publication, and a callback for parsing the possibly DRM encrypted metadata in the publication, once the DRM object is filled by a DRM module (eg. LCP).
     /// - Throws: `PDFParserError`
     public static func parse(fileAtPath path: String, parserType: PDFFileParser.Type) throws -> (PubBox, PubParsingCallback) {
-<<<<<<< HEAD
         guard FileManager.default.fileExists(atPath: path) else {
             throw PDFParserError.missingFile(path: path)
-=======
-        let container = try generateContainerFrom(fileAtPath: path)
-
-        let publication = Publication(
-            format: .pdf,
-            metadata: Metadata(
-                title: URL(fileURLWithPath: container.rootFile.rootPath)
-                    .deletingPathExtension()
-                    .lastPathComponent
-                    .replacingOccurrences(of: "_", with: " ")
-            )
-        )
-
-        // FIXME: if the PDF is DRM-protected, this will not work here
-        if let fileContainer: PDFFileContainer = container as? PDFFileContainer {
-            fileContainer.files[PDFConstant.pdfFilePath] = .path(path)
-            
-            publication.readingOrder.append(Link(
-                href: PDFConstant.pdfFilePath,
-                type: PDFConstant.mimetype
-            ))
-
-            try self.fillMetadata(of: publication, in: fileContainer, parserType: parserType)
->>>>>>> 8db2796b
         }
         
         let pubBox: PubBox
@@ -151,7 +126,7 @@
         }
         
         let publication = Publication(
-            type: PDFConstant.pdfMimetype,
+            format: .pdf,
             formatVersion: pdfMetadata.version,
             metadata: Metadata(
                 identifier: pdfMetadata.identifier ?? container.rootFile.rootPath,
@@ -179,7 +154,7 @@
             json: manifestJSON,
             normalizeHref: { normalize(base: container.rootFile.rootFilePath, href: $0) }
         )
-        publication.type = PDFConstant.lcpdfMimetype
+        publication.format = .pdf
         publication.metadata.identifier = publication.metadata.identifier ?? container.rootFile.rootPath
         
         // Checks the requirements from the spec, see. https://readium.org/lcp-specs/drafts/lcpdf
