//
//  Copyright 2024 Readium Foundation. All rights reserved.
//  Use of this source code is governed by the BSD-style license
//  available in the top-level LICENSE file of the project.
//

import Foundation
import SwiftSoup

/// Iterates an HTML `resource`, starting from the given `locator`.
///
/// If you want to start mid-resource, the `locator` must contain a
/// `cssSelector` key in its `Locator.Locations` object.
///
/// If you want to start from the end of the resource, the `locator` must have
/// a `progression` of 1.0.
///
/// Locators will contain a `before` context of up to `beforeMaxLength`
/// characters.
public class HTMLResourceContentIterator: ContentIterator {
    /// Factory for an `HTMLResourceContentIterator`.
    public class Factory: ResourceContentIteratorFactory {
        public init() {}

        public func make(
            publication: Publication,
            readingOrderIndex: Int,
            resource: Resource,
            locator: Locator
        ) -> ContentIterator? {
            guard resource.link.mediaType.isHTML else {
                return nil
            }

            let positions = publication.positionsByReadingOrder
            return HTMLResourceContentIterator(
                resource: resource,
                totalProgressionRange: positions.getOrNil(readingOrderIndex)?
                    .first?.locations.totalProgression
                    .map { start in
                        let end = positions.getOrNil(readingOrderIndex + 1)?
                            .first?.locations.totalProgression
                            ?? 1.0

                        return start ... end
                    },
                locator: locator
            )
        }
    }

    private let resource: Resource
    private let totalProgressionRange: ClosedRange<Double>?
    private let locator: Locator
    private let beforeMaxLength: Int = 50

    public init(
        resource: Resource,
        totalProgressionRange: ClosedRange<Double>?,
        locator: Locator
    ) {
        self.resource = resource
        self.totalProgressionRange = totalProgressionRange
        self.locator = locator
    }

    public func previous() throws -> ContentElement? {
        let elements = try elements.get()
        let index = (currentIndex ?? elements.startIndex) - 1

        guard let content = elements.elements.getOrNil(index) else {
            return nil
        }

        currentIndex = index
        return content
    }

    public func next() throws -> ContentElement? {
        let elements = try elements.get()
        let index = (currentIndex ?? (elements.startIndex - 1)) + 1

        guard let content = elements.elements.getOrNil(index) else {
            return nil
        }

        currentIndex = index
        return content
    }

    private var currentIndex: Int?

    private lazy var elements: Result<ParsedElements, Error> = parseElements()

    private func parseElements() -> Result<ParsedElements, Error> {
        let result = resource
            .readAsString()
            .eraseToAnyError()
            .tryMap { try SwiftSoup.parse($0) }
            .tryMap { try parse(document: $0, locator: locator, beforeMaxLength: beforeMaxLength) }
            .map { adjustProgressions(of: $0) }
        resource.close()
        return result
    }

    private func parse(document: Document, locator: Locator, beforeMaxLength: Int) throws -> ParsedElements {
        let parser = try ContentParser(
            baseLocator: locator,
            startElement: locator.locations.cssSelector
                .flatMap {
                    // The JS third-party library used to generate the CSS
                    // Selector sometimes adds `:root >`, which doesn't work
                    // with SwiftSoup.
                    try document.select($0.removingPrefix(":root > ")).first()
                },
            beforeMaxLength: beforeMaxLength
        )

        try (document.body() ?? document).traverse(parser)

        return parser.result
    }

    private func adjustProgressions(of elements: ParsedElements) -> ParsedElements {
        let count = Double(elements.elements.count)
        guard count > 0 else {
            return elements
        }

        var elements = elements
        elements.elements = elements.elements.enumerated().map { index, element in
            let progression = Double(index) / count
            return element.copy(
                progression: progression,
                totalProgression: totalProgressionRange.map { range in
                    range.lowerBound + progression * (range.upperBound - range.lowerBound)
                }
            )
        }
        return elements
    }

    /// Holds the result of parsing the HTML resource into a list of
    /// `ContentElement`.
    ///
    /// The `startIndex` will be calculated from the element matched by the
    /// base `locator`, if possible. Defaults to 0.
    private struct ParsedElements {
        var elements: [ContentElement] = []
        var startIndex: Int = 0
    }

    private class ContentParser: NodeVisitor {
        private let baseLocator: Locator
        private let startElement: Element?
        private let beforeMaxLength: Int

        init(baseLocator: Locator, startElement: Element?, beforeMaxLength: Int) {
            self.baseLocator = baseLocator
            baseHREF = AnyURL(string: baseLocator.href)
            self.startElement = startElement
            self.beforeMaxLength = beforeMaxLength
        }

<<<<<<< HEAD
        private let baseLocator: Locator
        private let baseHREF: AnyURL?
        private let startElement: Element?
        private let beforeMaxLength: Int
=======
        var result: ParsedElements {
            ParsedElements(
                elements: elements,
                startIndex: (baseLocator.locations.progression == 1.0)
                    ? elements.count - 1
                    : startIndex
            )
        }
>>>>>>> 451d0e90

        private var elements: [ContentElement] = []
        private var startIndex = 0

        /// Segments accumulated for the current element.
        private var segmentsAcc: [TextContentElement.Segment] = []

        /// Text since the beginning of the current segment, after coalescing
        /// whitespaces.
        private var textAcc = StringBuilder()

        /// Text content since the beginning of the resource, including
        /// whitespaces.
        private var wholeRawTextAcc: String?

        /// Text content since the beginning of the current element, including
        /// whitespaces.
        private var elementRawTextAcc = ""

        /// Text content since the beginning of the current segment, including
        /// whitespaces.
        private var rawTextAcc = ""

        /// Language of the current segment.
        private var currentLanguage: Language?

        /// LIFO stack of the current element's block ancestors.
        private var breadcrumbs: [ParentElement] = []

        private struct ParentElement {
            let element: Element
            let cssSelector: String?

            init(element: Element) {
                self.element = element
                cssSelector = try? element.cssSelector()
            }
        }

        public func head(_ node: Node, _ depth: Int) throws {
            if let node = node as? Element {
                let parent = ParentElement(element: node)
                if node.isBlock() {
                    flushText()
                    breadcrumbs.append(parent)
                }

                let tag = node.tagNameNormal()

                lazy var elementLocator: Locator = baseLocator.copy(
                    locations: {
                        $0.otherLocations = [
                            "cssSelector": parent.cssSelector as Any,
                        ]
                    }
                )

                if tag == "br" {
                    flushText()

                } else if tag == "img" {
                    flushText()
                    try node.srcRelativeToHREF(baseHREF).map { href in
                        var attributes: [ContentAttribute] = []
                        if let alt = try node.attr("alt").takeUnlessBlank() {
                            attributes.append(ContentAttribute(key: .accessibilityLabel, value: alt))
                        }

                        elements.append(ImageContentElement(
                            locator: elementLocator,
                            embeddedLink: Link(href: href.string),
                            caption: nil, // FIXME: Get the caption from figcaption
                            attributes: attributes
                        ))
                    }

                } else if tag == "audio" || tag == "video" {
                    flushText()

                    let link: Link? = try {
                        if let href = try node.srcRelativeToHREF(baseHREF) {
                            return Link(href: href.string)
                        } else {
                            let sources = try node.select("source")
                                .compactMap { source in
<<<<<<< HEAD
                                    try source.srcRelativeToHREF(baseHREF).map { href in
                                        try Link(href: href.string, type: source.attr("type").takeUnlessEmpty())
=======
                                    try source.srcRelativeToHREF(baseLocator.href).map { href in
                                        try Link(href: href, type: source.attr("type").takeUnlessBlank())
>>>>>>> 451d0e90
                                    }
                                }

                            var link = sources.first
                            link?.alternates = Array(sources.dropFirst(1))
                            return link
                        }
                    }()

                    if let link = link {
                        switch tag {
                        case "audio":
                            elements.append(AudioContentElement(locator: elementLocator, embeddedLink: link))
                        case "video":
                            elements.append(VideoContentElement(locator: elementLocator, embeddedLink: link))
                        default:
                            break
                        }
                    }

                } else if node.isBlock() {
                    flushText()
                }
            }
        }

        func tail(_ node: Node, _ depth: Int) throws {
            if let node = node as? TextNode {
                guard let wholeText = node.getWholeText().takeUnlessBlank() else {
                    return
                }

                let language = try node.language().map { Language(code: .bcp47($0)) }
                if currentLanguage != language {
                    flushSegment()
                    currentLanguage = language
                }

                let text = try Parser.unescapeEntities(wholeText, false)
                rawTextAcc += text
                try appendNormalisedText(text)

            } else if let node = node as? Element {
                if node.isBlock() {
                    assert(breadcrumbs.last?.element == node)
                    flushText()
                    breadcrumbs.removeLast()
                }
            }
        }

        private func appendNormalisedText(_ text: String) throws {
            StringUtil.appendNormalisedWhitespace(textAcc, string: text, stripLeading: lastCharIsWhitespace())
        }

        private func lastCharIsWhitespace() -> Bool {
            guard let lastChar = textAcc.toString().last else {
                return false
            }

            return lastChar == " "
        }

        private func flushText() {
            flushSegment()

            let parent = breadcrumbs.last

            if startIndex == 0, startElement != nil, parent?.element == startElement {
                startIndex = elements.count
            }

            guard !segmentsAcc.isEmpty else {
                return
            }

            // Trim the end of the last segment's text to get a cleaner output
            // for the TextContentElement. Only whitespaces between the
            // segments are meaningful.
            if var segment = segmentsAcc.last {
                segment.text = segment.text.trimingTrailingWhitespacesAndNewlines()
                segmentsAcc[segmentsAcc.count - 1] = segment
            }

            elements.append(
                TextContentElement(
                    locator: baseLocator.copy(
                        locations: {
                            $0.otherLocations["cssSelector"] = parent?.cssSelector as Any
                        },
                        text: {
                            $0 = Locator.Text.trimming(
                                text: self.elementRawTextAcc,
                                before: self.segmentsAcc.first?.locator.text.before
                            )
                        }
                    ),
                    role: .body,
                    segments: segmentsAcc
                )
            )
            elementRawTextAcc = ""
            segmentsAcc.removeAll()
        }

        private func flushSegment() {
            var text = textAcc.toString()
            let trimmedText = text.trimmingCharacters(in: .whitespacesAndNewlines)

            if !trimmedText.isEmpty {
                if segmentsAcc.isEmpty {
                    text = text.trimmingLeadingWhitespacesAndNewlines()

                    let whitespaceSuffix = text.last
                        .takeIf { $0.isWhitespace }
                        .map { String($0) }
                        ?? ""

                    text = trimmedText + whitespaceSuffix
                }

                let parent = breadcrumbs.last

                var attributes: [ContentAttribute] = []
                if let lang = currentLanguage {
                    attributes.append(ContentAttribute(key: .language, value: lang))
                }

                segmentsAcc.append(TextContentElement.Segment(
                    locator: baseLocator.copy(
                        locations: {
                            $0.otherLocations = [
                                "cssSelector": parent?.cssSelector as Any,
                            ]
                        },
                        text: { [self] in
                            $0 = Locator.Text.trimming(
                                text: rawTextAcc,
                                before: (wholeRawTextAcc?.suffix(beforeMaxLength)).map { String($0) }
                            )
                        }
                    ),
                    text: text,
                    attributes: attributes
                ))
            }

            if rawTextAcc != "" {
                wholeRawTextAcc = (wholeRawTextAcc ?? "") + rawTextAcc
                elementRawTextAcc += rawTextAcc
            }
            rawTextAcc = ""
            textAcc.clear()
        }
    }
}

private extension Node {
<<<<<<< HEAD
    func srcRelativeToHREF(_ baseHREF: AnyURL?) throws -> AnyURL? {
        try attr("src").takeUnlessEmpty()
            .flatMap { AnyURL(string: $0) }
            .flatMap {
                baseHREF?.resolve($0) ?? $0
            }
=======
    func srcRelativeToHREF(_ baseHREF: String) throws -> String? {
        try attr("src").takeUnlessBlank()
            .map { HREF($0, relativeTo: baseHREF).string }
>>>>>>> 451d0e90
    }

    func language() throws -> String? {
        try attr("xml:lang").takeUnlessBlank()
            ?? attr("lang").takeUnlessBlank()
            ?? parent()?.language()
    }
}

private extension String {
    func takeUnlessBlank() -> String? {
        trimmingCharacters(in: .whitespacesAndNewlines).isEmpty ? nil : self
    }
}

private extension ContentElement {
    func copy(progression: Double?, totalProgression: Double?) -> ContentElement {
        func update(_ locator: Locator) -> Locator {
            locator.copy(locations: {
                $0.progression = progression
                $0.totalProgression = totalProgression
            })
        }

        switch self {
        case var e as TextContentElement:
            e.locator = update(e.locator)
            e.segments = e.segments.map { segment in
                var segment = segment
                segment.locator = update(segment.locator)
                return segment
            }
            return e

        case var e as AudioContentElement:
            e.locator = update(e.locator)
            return e

        case var e as ImageContentElement:
            e.locator = update(e.locator)
            return e

        case var e as VideoContentElement:
            e.locator = update(e.locator)
            return e

        default:
            return self
        }
    }
}

private extension Locator.Text {
    static func trimming(text: String, before: String?) -> Locator.Text {
        let leadingWhitespaceIdx = text.firstIndex { !$0.isWhitespace && !$0.isNewline } ?? text.startIndex
        let leadingWhitespace = String(text[..<leadingWhitespaceIdx])

        let trailingWhitespaceIdx = text.lastIndex { !$0.isWhitespace && !$0.isNewline }
            .map { text.index(after: $0) }
            ?? text.endIndex
        let trailingWhitespace = String(text[trailingWhitespaceIdx...])

        return Locator.Text(
            after: trailingWhitespace.takeUnlessBlank(),
            before: ((before ?? "") + leadingWhitespace).takeUnlessBlank(),
            highlight: String(text[leadingWhitespaceIdx ..< trailingWhitespaceIdx])
        )
    }
}

private extension String {
    func trimmingLeadingWhitespacesAndNewlines() -> String {
        firstIndex { !$0.isWhitespace && !$0.isNewline }
            .map { index in String(self[index...]) }
            ?? self
    }

    func trimingTrailingWhitespacesAndNewlines() -> String {
        lastIndex { !$0.isWhitespace && !$0.isNewline }
            .map { index in String(self[...index]) }
            ?? self
    }
}<|MERGE_RESOLUTION|>--- conflicted
+++ resolved
@@ -152,6 +152,7 @@
 
     private class ContentParser: NodeVisitor {
         private let baseLocator: Locator
+        private let baseHREF: AnyURL?
         private let startElement: Element?
         private let beforeMaxLength: Int
 
@@ -162,12 +163,6 @@
             self.beforeMaxLength = beforeMaxLength
         }
 
-<<<<<<< HEAD
-        private let baseLocator: Locator
-        private let baseHREF: AnyURL?
-        private let startElement: Element?
-        private let beforeMaxLength: Int
-=======
         var result: ParsedElements {
             ParsedElements(
                 elements: elements,
@@ -176,7 +171,6 @@
                     : startIndex
             )
         }
->>>>>>> 451d0e90
 
         private var elements: [ContentElement] = []
         private var startIndex = 0
@@ -262,13 +256,8 @@
                         } else {
                             let sources = try node.select("source")
                                 .compactMap { source in
-<<<<<<< HEAD
                                     try source.srcRelativeToHREF(baseHREF).map { href in
-                                        try Link(href: href.string, type: source.attr("type").takeUnlessEmpty())
-=======
-                                    try source.srcRelativeToHREF(baseLocator.href).map { href in
-                                        try Link(href: href, type: source.attr("type").takeUnlessBlank())
->>>>>>> 451d0e90
+                                        try Link(href: href.string, type: source.attr("type").takeUnlessBlank())
                                     }
                                 }
 
@@ -427,18 +416,12 @@
 }
 
 private extension Node {
-<<<<<<< HEAD
     func srcRelativeToHREF(_ baseHREF: AnyURL?) throws -> AnyURL? {
-        try attr("src").takeUnlessEmpty()
+        try attr("src").takeUnlessBlank()
             .flatMap { AnyURL(string: $0) }
             .flatMap {
                 baseHREF?.resolve($0) ?? $0
             }
-=======
-    func srcRelativeToHREF(_ baseHREF: String) throws -> String? {
-        try attr("src").takeUnlessBlank()
-            .map { HREF($0, relativeTo: baseHREF).string }
->>>>>>> 451d0e90
     }
 
     func language() throws -> String? {
