//
//  URL.swift
//  r2-shared-swift
//
//  Created by Mickaël Menu on 12/07/2020.
//
//  Copyright 2020 Readium Foundation. All rights reserved.
//  Use of this source code is governed by a BSD-style license which is detailed
//  in the LICENSE file present in the project repository where this source code is maintained.
//

import Foundation
import CommonCrypto

extension URL: Loggable {
    
    /// Returns whether the given `url` is `self` or one of its descendants.
    public func isParentOf(_ url: URL) -> Bool {
        let standardizedSelf = standardizedFileURL.path
        let other = url.standardizedFileURL.path
        return standardizedSelf == other || other.hasPrefix(standardizedSelf + "/")
    }
    
    /// Computes the MD5 hash of the file, if the URL is a file URL.
    /// Source: https://stackoverflow.com/a/42935601/1474476
    public func md5() -> String? {
        let bufferSize = 1024 * 1024

        do {
            let file = try FileHandle(forReadingFrom: self)
            defer {
                file.closeFile()
            }

            var context = CC_MD5_CTX()
            CC_MD5_Init(&context)

            // Reads up to `bufferSize` bytes until EOF is reached and updates the MD5 context.
            while autoreleasepool(invoking: {
                let data = file.readData(ofLength: bufferSize)
                if data.count > 0 {
                    data.withUnsafeBytes {
                        _ = CC_MD5_Update(&context, $0.baseAddress, numericCast(data.count))
                    }
                    return true // Continue
                } else {
                    return false // End of file
                }
            }) { }

            // Computes the MD5 digest.
            var digest: [UInt8] = Array(repeating: 0, count: Int(CC_MD5_DIGEST_LENGTH))
            _ = CC_MD5_Final(&digest, &context)

            let hexDigest = digest.map { String(format: "%02hhx", $0) }.joined()
            return hexDigest

        } catch {
            log(.error, "Failed to compute MD5 hash of \(path): \(error)")
            return nil
        }
    }
    
<<<<<<< HEAD
    /// Returns the first available URL by appending the given `pathComponent`.
    ///
    /// If `pathComponent` is already taken, then it appends a number to it.
    public func appendingUniquePathComponent(_ pathComponent: String? = nil) -> URL {
        
        /// Returns the first path component matching the given `validation` closure.
        /// Numbers are appended to the path component until a valid candidate is found.
        func uniquify(_ pathComponent: String?, validation: (String) -> Bool) -> String {
            let pathComponent = pathComponent ?? UUID().uuidString
            var ext = (pathComponent as NSString).pathExtension
            if !ext.isEmpty {
                ext = ".\(ext)"
            }
            let pathComponentWithoutExtension = (pathComponent as NSString).deletingPathExtension
            
            var candidate = pathComponent
            var i = 0
            while !validation(candidate) {
                i += 1
                candidate = "\(pathComponentWithoutExtension) \(i)\(ext)"
            }
            return candidate
        }
        
        let pathComponent = uniquify(pathComponent) { candidate in
            let destination = appendingPathComponent(candidate)
            return !((try? destination.checkResourceIsReachable()) ?? false)
        }
        
        return appendingPathComponent(pathComponent)
    }
    
=======
    /// Adds the given `newScheme` to the URL, but only if the URL doesn't already have one.
    public func addingSchemeIfMissing(_ newScheme: String) -> URL {
        guard scheme == nil else {
            return self
        }
        
        var components = URLComponents(url: self, resolvingAgainstBaseURL: true)
        components?.scheme = newScheme
        return components?.url ?? self
    }

>>>>>>> 6db08e12
}<|MERGE_RESOLUTION|>--- conflicted
+++ resolved
@@ -61,7 +61,6 @@
         }
     }
     
-<<<<<<< HEAD
     /// Returns the first available URL by appending the given `pathComponent`.
     ///
     /// If `pathComponent` is already taken, then it appends a number to it.
@@ -94,7 +93,6 @@
         return appendingPathComponent(pathComponent)
     }
     
-=======
     /// Adds the given `newScheme` to the URL, but only if the URL doesn't already have one.
     public func addingSchemeIfMissing(_ newScheme: String) -> URL {
         guard scheme == nil else {
@@ -106,5 +104,4 @@
         return components?.url ?? self
     }
 
->>>>>>> 6db08e12
 }