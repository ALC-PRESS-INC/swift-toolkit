--- conflicted
+++ resolved
@@ -157,14 +157,4 @@
             )
         }
     }
-<<<<<<< HEAD
-=======
-}
-
-extension Connection {
-    public var userVersion: Int32 {
-        get { return Int32(try! scalar("PRAGMA user_version") as! Int64)}
-        set { try! run("PRAGMA user_version = \(newValue)") }
-    }
->>>>>>> 5dd40812
 }