//
//  Copyright 2024 Readium Foundation. All rights reserved.
//  Use of this source code is governed by the BSD-style license
//  available in the top-level LICENSE file of the project.
//

import Combine
import Foundation
import GRDB
import SwiftUI

/// Database migration to be performed when updating the app.
protocol DatabaseMigration {
    /// Schema version for this migration.
    var version: Int { get }
    
    /// Applies the migration.
    func run(on db: GRDB.Database) throws
}

final class Database {
<<<<<<< HEAD
    
    convenience init(file: URL, migrations: [DatabaseMigration]) throws {
        try self.init(writer: try DatabaseQueue(path: file.path), migrations: migrations)
=======
    convenience init(file: URL) throws {
        try self.init(writer: DatabaseQueue(path: file.path))
>>>>>>> 23e22cfb
    }

    private let writer: DatabaseWriter
<<<<<<< HEAD
    
    private init(writer: DatabaseWriter = DatabaseQueue(), migrations: [DatabaseMigration]) throws {
        self.writer = writer
        
        try run(migrations)
    }
    
    /// Runs the database migrations on `Database` initialization.
    private func run(_ migrations: [DatabaseMigration]) throws {
        try writer.write { db in
            let currentVersion = try Int64.fetchOne(db, sql: "PRAGMA user_version") ?? 0
            
            try migrations
                .filter { $0.version > currentVersion }
                .sorted { $0.version < $1.version }
                .forEach { try run($0, on: db) }
        }
    }
    
    private func run(_ migration: DatabaseMigration, on db: GRDB.Database) throws {
        try migration.run(on: db)
        try db.execute(sql: "PRAGMA user_version = \(migration.version)")
    }
    
    func read<T>(_ value: @escaping (GRDB.Database) throws -> T) async throws -> T {
        try await withUnsafeThrowingContinuation { continuation in
            writer.asyncRead { result in
                do {
                    try continuation.resume(returning: value(result.get()))
                } catch {
                    continuation.resume(throwing: error)
                }
            }
        }
    }
    
    @discardableResult
    func write<T>(_ updates: @escaping (GRDB.Database) throws -> T) async throws -> T {
        try await withUnsafeThrowingContinuation { continuation in
            writer.asyncWrite(updates) { _, result in
                continuation.resume(with: result)
            }
        }
    }
    
    func writePublisher<T>(_ updates: @escaping (GRDB.Database) throws -> T) -> AnyPublisher<T, Error> {
        writer.writePublisher(updates: updates)
            .eraseToAnyPublisher()
    }
    
    func observe<T>(_ query: @escaping (GRDB.Database) throws -> T) -> AnyPublisher<T, Never> {
=======

    private init(writer: DatabaseWriter = DatabaseQueue()) throws {
        self.writer = writer

        try writer.write { db in
            try db.create(table: "book", ifNotExists: true) { t in
                t.autoIncrementedPrimaryKey("id")
                t.column("identifier", .text)
                t.column("title", .text).notNull()
                t.column("authors", .text)
                t.column("type", .text).notNull()
                t.column("path", .text).notNull()
                t.column("coverPath", .text)
                t.column("locator", .text)
                t.column("progression", .integer).notNull().defaults(to: 0)
                t.column("created", .datetime).notNull()
                t.column("preferencesJSON", .text)
            }

            try db.create(table: "bookmark", ifNotExists: true) { t in
                t.autoIncrementedPrimaryKey("id")
                t.column("bookId", .integer).references("book", onDelete: .cascade).notNull()
                t.column("locator", .text)
                t.column("progression", .double).notNull()
                t.column("created", .datetime).notNull()
            }

            try db.create(table: "highlight", ifNotExists: true) { t in
                t.column("id", .text).primaryKey()
                t.column("bookId", .integer).references("book", onDelete: .cascade).notNull()
                t.column("locator", .text)
                t.column("progression", .double).notNull()
                t.column("color", .integer).notNull()
                t.column("created", .datetime).notNull()
            }

            // create an index to make sorting by progression faster
            try db.create(index: "index_highlight_progression", on: "highlight", columns: ["bookId", "progression"], ifNotExists: true)
            try db.create(index: "index_bookmark_progression", on: "bookmark", columns: ["bookId", "progression"], ifNotExists: true)
        }
    }

    func read<T>(_ query: @escaping (GRDB.Database) throws -> T) async throws -> T {
        try await withCheckedThrowingContinuation { cont in
            writer.asyncRead { db in
                do {
                    let db = try db.get()
                    try cont.resume(returning: query(db))
                } catch {
                    cont.resume(throwing: error)
                }
            }
        }
    }

    @discardableResult
    func write<T>(_ updates: @escaping (GRDB.Database) throws -> T) async throws -> T {
        try await withCheckedThrowingContinuation { cont in
            writer.asyncWrite(
                { try updates($0) },
                completion: { _, result in
                    cont.resume(with: result)
                }
            )
        }
    }

    func observe<T>(_ query: @escaping (GRDB.Database) throws -> T) -> AnyPublisher<T, Error> {
>>>>>>> 23e22cfb
        ValueObservation.tracking(query)
            .publisher(in: writer)
            .assertNoFailure()
            .eraseToAnyPublisher()
    }
}

/// Protocol for a database entity id.
///
/// Using this instead of regular integers makes the code safer, because we can only give ids of the
/// right model in APIs. It also helps self-document APIs.
protocol EntityId: Codable, Hashable, RawRepresentable, ExpressibleByIntegerLiteral, CustomStringConvertible, DatabaseValueConvertible where RawValue == Int64 {}

extension EntityId {
    // MARK: - ExpressibleByIntegerLiteral

    init(integerLiteral value: Int64) {
        self.init(rawValue: value)!
    }

    // MARK: - Codable

    init(from decoder: Decoder) throws {
        try self.init(rawValue: decoder.singleValueContainer().decode(Int64.self))!
    }

    func encode(to encoder: Encoder) throws {
        var container = encoder.singleValueContainer()
        try container.encode(rawValue)
    }

    // MARK: - CustomStringConvertible

    var description: String {
        "\(Self.self)(\(rawValue))"
    }

    // MARK: - DatabaseValueConvertible

    var databaseValue: DatabaseValue { rawValue.databaseValue }

    static func fromDatabaseValue(_ dbValue: DatabaseValue) -> Self? {
        Int64.fromDatabaseValue(dbValue).map(Self.init)
    }
}<|MERGE_RESOLUTION|>--- conflicted
+++ resolved
@@ -19,18 +19,16 @@
 }
 
 final class Database {
-<<<<<<< HEAD
     
     convenience init(file: URL, migrations: [DatabaseMigration]) throws {
         try self.init(writer: try DatabaseQueue(path: file.path), migrations: migrations)
-=======
+    }
+
     convenience init(file: URL) throws {
         try self.init(writer: DatabaseQueue(path: file.path))
->>>>>>> 23e22cfb
     }
 
     private let writer: DatabaseWriter
-<<<<<<< HEAD
     
     private init(writer: DatabaseWriter = DatabaseQueue(), migrations: [DatabaseMigration]) throws {
         self.writer = writer
@@ -82,7 +80,11 @@
     }
     
     func observe<T>(_ query: @escaping (GRDB.Database) throws -> T) -> AnyPublisher<T, Never> {
-=======
+        ValueObservation.tracking(query)
+            .publisher(in: writer)
+            .assertNoFailure()
+            .eraseToAnyPublisher()
+    }
 
     private init(writer: DatabaseWriter = DatabaseQueue()) throws {
         self.writer = writer
@@ -151,7 +153,6 @@
     }
 
     func observe<T>(_ query: @escaping (GRDB.Database) throws -> T) -> AnyPublisher<T, Error> {
->>>>>>> 23e22cfb
         ValueObservation.tracking(query)
             .publisher(in: writer)
             .assertNoFailure()
